--- conflicted
+++ resolved
@@ -30,11 +30,7 @@
 - verify kube-dns by running DNS lookups on localhost
 - verify KIAM agent by running aws sts get-caller-identity on all available nodes
 
-<<<<<<< HEAD
-With the Cluster/Namespace level, healtcheck can be run in any namespace provided namespace is already created.
-=======
-With the Cluster/Namespace level healthcheck can be run in any namespace provided namespace is already created.
->>>>>>> 4906936c
+With the Cluster/Namespace level healtcheck can be run in any namespace provided namespace is already created.
 The `level` in the workflow spec defines at which level the healtcheck runs it can be either namespace or cluster
 when `level` is set to namespace Active-Monitor will create a serviceaccount in the namespace as defined in the workflow spec, it will also create the role and rolebinding with namespace level permissions so that the healthchecks in a namespace can be performed.
 
