/*

Licensed under the Apache License, Version 2.0 (the "License");
you may not use this file except in compliance with the License.
You may obtain a copy of the License at

    http://www.apache.org/licenses/LICENSE-2.0

Unless required by applicable law or agreed to in writing, software
distributed under the License is distributed on an "AS IS" BASIS,
WITHOUT WARRANTIES OR CONDITIONS OF ANY KIND, either express or implied.
See the License for the specific language governing permissions and
limitations under the License.
*/

package controllers

import (
	"context"
	"errors"
	"fmt"
	"sigs.k8s.io/controller-runtime/pkg/controller"
	"sigs.k8s.io/controller-runtime/pkg/manager"
	"time"

	"github.com/ghodss/yaml"
	"github.com/go-logr/logr"
	"github.com/prometheus/client_golang/prometheus"
	cron "github.com/robfig/cron/v3"
	v1 "k8s.io/api/core/v1"
	rbacv1 "k8s.io/api/rbac/v1"
	apierrs "k8s.io/apimachinery/pkg/api/errors"
	metav1 "k8s.io/apimachinery/pkg/apis/meta/v1"
	"k8s.io/apimachinery/pkg/apis/meta/v1/unstructured"
	"k8s.io/apimachinery/pkg/runtime/schema"
	"k8s.io/client-go/dynamic"
	"k8s.io/client-go/kubernetes"
	ctrl "sigs.k8s.io/controller-runtime"
	"sigs.k8s.io/controller-runtime/pkg/client"

	activemonitorv1alpha1 "github.com/keikoproj/active-monitor/api/v1alpha1"
	"github.com/keikoproj/active-monitor/metrics"
	"github.com/keikoproj/active-monitor/store"
	iebackoff "github.com/keikoproj/inverse-exp-backoff"
)

const (
	hcKind                    = "HealthCheck"
	hcVersion                 = "v1alpha1"
	wfGroup                   = "argoproj.io"
	wfVersion                 = "v1alpha1"
	wfKind                    = "Workflow"
	wfResource                = "workflows"
	succStr                   = "Succeeded"
	failStr                   = "Failed"
	defaultWorkflowTTLSec     = 1800
	remedy                    = "remedy"
	healthcheck               = "healthCheck"
	healthCheckClusterLevel   = "cluster"
	healthCheckNamespaceLevel = "namespace"
	WfInstanceIdLabelKey      = "workflows.argoproj.io/controller-instanceid"
	WfInstanceId              = "activemonitor-workflows"
<<<<<<< HEAD
	PodGCOnPodCompletion      = "OnPodCompletion"
=======
>>>>>>> 0e197932
)

var (
	wfGvk = schema.GroupVersionKind{
		Group:   wfGroup,
		Version: wfVersion,
		Kind:    wfKind,
	}
	wfGvr = schema.GroupVersionResource{
		Group:    wfGroup,
		Version:  wfVersion,
		Resource: wfResource,
	}
)

// HealthCheckReconciler reconciles a HealthCheck object
type HealthCheckReconciler struct {
	client.Client
	DynClient          dynamic.Interface
	kubeclient         *kubernetes.Clientset
	Log                logr.Logger
	MaxParallel        int
	RepeatTimersByName map[string]*time.Timer
	workflowLabels     map[string]string
}

func ignoreNotFound(err error) error {
	if apierrs.IsNotFound(err) {
		return nil
	}
	return err
}

// NewHealthCheckReconciler returns an instance of HealthCheckReconciler
func NewHealthCheckReconciler(mgr manager.Manager, log logr.Logger, MaxParallel int) *HealthCheckReconciler {
	return &HealthCheckReconciler{
		Client:      mgr.GetClient(),
		DynClient:   dynamic.NewForConfigOrDie(mgr.GetConfig()),
		kubeclient:  kubernetes.NewForConfigOrDie(mgr.GetConfig()),
		Log:         log,
		MaxParallel: MaxParallel,
	}
}

// +kubebuilder:rbac:groups=activemonitor.keikoproj.io,resources=healthchecks,verbs=get;list;watch;create;update;patch;delete
// +kubebuilder:rbac:groups=activemonitor.keikoproj.io,resources=healthchecks/status,verbs=get;update;patch
// +kubebuilder:rbac:groups=argoproj.io,resources=workflow;workflows,verbs=get;list;watch;create;update;patch;delete

// Reconcile per kubebuilder v2 pattern
func (r *HealthCheckReconciler) Reconcile(req ctrl.Request) (ctrl.Result, error) {
	ctx := context.Background()
	log := r.Log.WithValues(hcKind, req.NamespacedName)
	log.Info("Starting HealthCheck reconcile for ...")

<<<<<<< HEAD
	log.Info("Starting HealthCheck reconcile for ...")

=======
>>>>>>> 0e197932
	// initialize timers map if not already done
	if r.RepeatTimersByName == nil {
		r.RepeatTimersByName = make(map[string]*time.Timer)
	}

	var healthCheck = &activemonitorv1alpha1.HealthCheck{}
	if err := r.Get(ctx, req.NamespacedName, healthCheck); err != nil {
		// if our healthcheck was deleted, this Reconcile method is invoked with an empty resource cache
		// see: https://book.kubebuilder.io/cronjob-tutorial/controller-implementation.html#1-load-the-cronjob-by-name
		log.Info("Healthcheck object not found for reconciliation, likely deleted")
		// stop timer corresponding to next schedule run of workflow since parent healthcheck no longer exists
		if r.RepeatTimersByName[req.NamespacedName.Name] != nil {
			log.Info("Cancelling rescheduled workflow for this healthcheck due to deletion")
			r.RepeatTimersByName[req.NamespacedName.Name].Stop()
		}
		return ctrl.Result{}, ignoreNotFound(err)
	}

	return r.processOrRecoverHealthCheck(ctx, log, healthCheck)
}

func (r *HealthCheckReconciler) processOrRecoverHealthCheck(ctx context.Context, log logr.Logger, healthCheck *activemonitorv1alpha1.HealthCheck) (ctrl.Result, error) {
	defer func() {
		if err := recover(); err != nil {
			log.Info("Error: Panic occurred during execAdd %s/%s due to %s", healthCheck.Name, healthCheck.Namespace, err)
		}
	}()
	// Process HealthCheck
	ret, procErr := r.processHealthCheck(ctx, log, healthCheck)

	err := r.Update(ctx, healthCheck)
	if err != nil {
		log.Error(err, "Error updating healthcheck resource")
		// Force retry when status fails to update
		return ctrl.Result{}, err
	}
	return ret, procErr
}

func (r *HealthCheckReconciler) processHealthCheck(ctx context.Context, log logr.Logger, healthCheck *activemonitorv1alpha1.HealthCheck) (ctrl.Result, error) {
	hcSpec := healthCheck.Spec
	if hcSpec.Workflow.Resource != nil {
		wfNamePrefix := hcSpec.Workflow.GenerateName
		wfNamespace := hcSpec.Workflow.Resource.Namespace
		now := metav1.Time{Time: time.Now()}
		var finishedAtTime int64
		if healthCheck.Status.FinishedAt != nil {
			finishedAtTime = healthCheck.Status.FinishedAt.Time.Unix()
		}

		// workflows can be paused by setting repeatAfterSec to <= 0 and not specifying the schedule for cron.
		if hcSpec.RepeatAfterSec <= 0 && hcSpec.Schedule.Cron == "" {
			log.Info("Workflow will be skipped due to repeatAfterSec value", "repeatAfterSec", hcSpec.RepeatAfterSec)
			healthCheck.Status.Status = "Stopped"
			healthCheck.Status.ErrorMessage = fmt.Sprintf("workflow execution is stopped; either spec.RepeatAfterSec or spec.Schedule must be provided. spec.RepeatAfterSec set to %d. spec.Schedule set to %+v", hcSpec.RepeatAfterSec, hcSpec.Schedule)
			healthCheck.Status.FinishedAt = &now
			return ctrl.Result{}, nil
		} else if hcSpec.RepeatAfterSec <= 0 && hcSpec.Schedule.Cron != "" {
			log.Info("Workflow to be set with Schedule", "Cron", hcSpec.Schedule.Cron)
			schedule, err := cron.ParseStandard(hcSpec.Schedule.Cron)
			if err != nil {
				log.Error(err, "fail to parse cron")
			}
			// The value from schedule next and substracting from current time is in fraction as we convert to int it will be 1 less than
			// the intended reschedule so we need to add 1sec to get the actual value
			// we need to update the spec so have to healthCheck.Spec.RepeatAfterSec instead of local variable hcSpec
			healthCheck.Spec.RepeatAfterSec = int(schedule.Next(time.Now()).Sub(time.Now())/time.Second) + 1
			log.Info("spec.RepeatAfterSec value is set", "RepeatAfterSec", healthCheck.Spec.RepeatAfterSec)
		} else if int(time.Now().Unix()-finishedAtTime) < hcSpec.RepeatAfterSec {
			log.Info("Workflow already executed", "finishedAtTime", finishedAtTime)
			return ctrl.Result{}, nil
		}

		err := r.createRBACForWorkflow(log, healthCheck, hcKind)
		if err != nil {
			log.Error(err, "Error creating RBAC for HealthCheckWorkflow")
			return ctrl.Result{}, err
		}

		log.Info("Creating Workflow", "namespace", wfNamespace, "generateNamePrefix", wfNamePrefix)
		generatedWfName, err := r.createSubmitWorkflow(ctx, log, healthCheck)
		if err != nil {
			log.Error(err, "Error creating or submitting workflow")
			return ctrl.Result{}, err
		}
		err = r.watchWorkflowReschedule(ctx, ctrl.Request{}, log, wfNamespace, generatedWfName, healthCheck)
		if err != nil {
			log.Error(err, "Error executing Workflow")
			return ctrl.Result{}, err
		}
	}
	return ctrl.Result{}, nil
}

// SetupWithManager as used in main package by kubebuilder v2.0.0.alpha4
func (r *HealthCheckReconciler) SetupWithManager(mgr ctrl.Manager) error {
	r.kubeclient = kubernetes.NewForConfigOrDie(mgr.GetConfig())
	return ctrl.NewControllerManagedBy(mgr).
		For(&activemonitorv1alpha1.HealthCheck{}).
		WithOptions(controller.Options{MaxConcurrentReconciles: r.MaxParallel}).
		Complete(r)
}

func (r *HealthCheckReconciler) createRBACForWorkflow(log logr.Logger, hc *activemonitorv1alpha1.HealthCheck, workFlowType string) error {
	level := hc.Spec.Level
	hcSa := hc.Spec.Workflow.Resource.ServiceAccount
	wfNamespace := hc.Spec.Workflow.Resource.Namespace
	amclusterRole := hcSa + "-cluster-role"
	amclusterRoleBinding := hcSa + "-cluster-role-binding"
	amnsRole := hcSa + "-ns-role"
	amnsRoleBinding := hcSa + "-ns-role-binding"
	var remedySa, amclusterRemedyRole, amclusterRoleRemedyBinding, amnsRemedyRole, amnsRemedyRoleBinding, wfRemedyNamespace string
	if !hc.Spec.RemedyWorkflow.IsEmpty() {
		if hc.Spec.RemedyWorkflow.Resource.ServiceAccount != "" {
			if hcSa == hc.Spec.RemedyWorkflow.Resource.ServiceAccount {
				hc.Spec.RemedyWorkflow.Resource.ServiceAccount = hcSa + "-remedy"
			}
			remedySa = hc.Spec.RemedyWorkflow.Resource.ServiceAccount
			amclusterRemedyRole = remedySa + "-cluster-role"
			amclusterRoleRemedyBinding = remedySa + "-cluster-role-binding"
			amnsRemedyRole = remedySa + "-ns-role"
			amnsRemedyRoleBinding = remedySa + "-ns-role-binding"
			wfRemedyNamespace = hc.Spec.RemedyWorkflow.Resource.Namespace
		} else {
			return errors.New("ServiceAccount for the RemedyWorkflow is not specified")
		}
	}

	if workFlowType != remedy {
		servacc, err := r.createServiceAccount(r.kubeclient, hcSa, wfNamespace)
		if err != nil {
			log.Error(err, "Error creating ServiceAccount for the workflow")
			return err
		}
		log.Info("Successfully Created", "ServiceAccount", servacc)
	} else {
		servacc1, err := r.createServiceAccount(r.kubeclient, remedySa, wfRemedyNamespace)
		if err != nil {
			log.Error(err, "Error creating ServiceAccount for the workflow")
			return err
		}
		log.Info("Successfully Created", "ServiceAccount", servacc1)
	}
	if level == healthCheckClusterLevel {

		if workFlowType != remedy {
			clusrole, err := r.createClusterRole(r.kubeclient, amclusterRole)
			if err != nil {
				log.Error(err, "Error creating ClusterRole for the healthcheck workflow")
				return err
			}
			log.Info("Successfully Created", "ClusterRole", clusrole)

			crb, err := r.createClusterRoleBinding(r.kubeclient, amclusterRoleBinding, amclusterRole, hcSa, wfNamespace)
			if err != nil {
				log.Error(err, "Error creating ClusterRoleBinding for the workflow")
				return err
			}
			log.Info("Successfully Created", "ClusterRoleBinding", crb)

		} else {
			clusrole1, err := r.createRemedyClusterRole(r.kubeclient, amclusterRemedyRole)
			if err != nil {
				log.Error(err, "Error creating ClusterRole for the remedy workflow")
				return err
			}
			log.Info("Successfully Created", "ClusterRole", clusrole1)

			crb1, err := r.createClusterRoleBinding(r.kubeclient, amclusterRoleRemedyBinding, amclusterRemedyRole, remedySa, wfRemedyNamespace)
			if err != nil {
				log.Error(err, "Error creating ClusterRoleBinding for the workflow")
				return err
			}
			log.Info("Successfully Created", "ClusterRoleBinding", crb1)

		}

	} else if level == healthCheckNamespaceLevel {

		if workFlowType != remedy {
			nsRole, err := r.createNameSpaceRole(r.kubeclient, amnsRole, wfNamespace)
			if err != nil {
				log.Error(err, "Error creating NamespaceRole for the workflow")
				return err
			}
			log.Info("Successfully Created", "NamespaceRole", nsRole)

			nsrb, err := r.createNameSpaceRoleBinding(r.kubeclient, amnsRoleBinding, amnsRole, hcSa, wfNamespace)
			if err != nil {
				log.Error(err, "Error creating NamespaceRoleBinding for the workflow")
				return err
			}
			log.Info("Successfully Created", "NamespaceRoleBinding", nsrb)

		} else {
			nsRole1, err := r.createRemedyNameSpaceRole(r.kubeclient, amnsRemedyRole, wfRemedyNamespace)
			if err != nil {
				log.Error(err, "Error creating NamespaceRole for the workflow")
				return err
			}
			log.Info("Successfully Created", "NamespaceRole", nsRole1)

			nsrb1, err := r.createNameSpaceRoleBinding(r.kubeclient, amnsRemedyRoleBinding, amnsRemedyRole, remedySa, wfRemedyNamespace)
			if err != nil {
				log.Error(err, "Error creating NamespaceRoleBinding for the workflow")
				return err
			}
			log.Info("Successfully Created", "NamespaceRoleBinding", nsrb1)

		}

	} else {
		return errors.New("level is not set")
	}

	return nil
}

func (r *HealthCheckReconciler) deleteRBACForWorkflow(log logr.Logger, hc *activemonitorv1alpha1.HealthCheck) error {
	level := hc.Spec.Level
	remedySa := hc.Spec.RemedyWorkflow.Resource.ServiceAccount
	wfRemedyNamespace := hc.Spec.RemedyWorkflow.Resource.Namespace

	amclusterRemedyRole := remedySa + "-cluster-role"
	amclusterRoleRemedyBinding := remedySa + "-cluster-role-binding"

	amnsRemedyRole := remedySa + "-ns-role"
	amnsRemedyRoleBinding := remedySa + "-ns-role-binding"
	err := r.DeleteServiceAccount(r.kubeclient, remedySa, wfRemedyNamespace)
	if err != nil {
		log.Error(err, "Error deleting ServiceAccount for the workflow")
		return err
	}
	log.Info("Successfully Deleted", "ServiceAccount", remedySa)

	if level == "cluster" {

		err = r.DeleteClusterRole(r.kubeclient, amclusterRemedyRole)
		if err != nil {
			log.Error(err, "Error creating ClusterRole for the workflow")
			return err
		}
		log.Info("Successfully Deleted", "ClusterRole", amclusterRemedyRole)

		err = r.DeleteClusterRoleBinding(r.kubeclient, amclusterRoleRemedyBinding, amclusterRemedyRole, remedySa, wfRemedyNamespace)
		if err != nil {
			log.Error(err, "Error creating ClusterRoleBinding for the workflow")
			return err
		}
		log.Info("Successfully Created", "ClusterRoleBinding", amclusterRoleRemedyBinding)

	} else if level == "namespace" {

		err := r.DeleteNameSpaceRole(r.kubeclient, amnsRemedyRole, wfRemedyNamespace)
		if err != nil {
			log.Error(err, "Error creating NamespaceRole for the workflow")
			return err
		}
		log.Info("Successfully Deleted", "NamespaceRole", amnsRemedyRole)

		err = r.DeleteNameSpaceRoleBinding(r.kubeclient, amnsRemedyRoleBinding, amnsRemedyRole, remedySa, wfRemedyNamespace)
		if err != nil {
			log.Error(err, "Error creating NamespaceRoleBinding for the workflow")
			return err
		}
		log.Info("Successfully Deleted", "NamespaceRoleBinding", amnsRemedyRoleBinding)

	} else {
		err := errors.New("level is not set")
		return err
	}

	return nil
}

// this function exists to assist with how a function called by the timer.AfterFunc() method operates to call a
// function which takes parameters, it is easiest to build this closure which holds access to the parameters we need.
// the helper returns a function object taking no parameters directly, this is what we want to give AfterFunc
func (r *HealthCheckReconciler) createSubmitWorkflowHelper(ctx context.Context, log logr.Logger, wfNamespace string, hc *activemonitorv1alpha1.HealthCheck) func() {
	return func() {
		log.Info("Creating and Submitting Workflow...")
		wfName, err := r.createSubmitWorkflow(ctx, log, hc)
		if err != nil {
			log.Error(err, "Error creating or submitting workflow")
		}
		err = r.watchWorkflowReschedule(ctx, ctrl.Request{}, log, wfNamespace, wfName, hc)
		if err != nil {
			log.Error(err, "Error watching or rescheduling workflow")
		}
	}
}

func (r *HealthCheckReconciler) createSubmitWorkflow(ctx context.Context, log logr.Logger, hc *activemonitorv1alpha1.HealthCheck) (wfName string, err error) {
	workflow := &unstructured.Unstructured{}
	r.parseWorkflowFromHealthcheck(log, hc, workflow)
	workflow.SetGroupVersionKind(wfGvk)
	workflow.SetNamespace(hc.Spec.Workflow.Resource.Namespace)
	workflow.SetGenerateName(hc.Spec.Workflow.GenerateName)
	workflow.SetLabels(r.workflowLabels)
	// set the owner references for workflow
	ownerReferences := workflow.GetOwnerReferences()
	trueVar := true
	newRef := metav1.OwnerReference{
		Kind:       hcKind,
		APIVersion: hcVersion,
		Name:       hc.GetName(),
		UID:        hc.GetUID(),
		Controller: &trueVar,
	}
	ownerReferences = append(ownerReferences, newRef)
	workflow.SetOwnerReferences(ownerReferences)
	log.Info("Added new owner reference", "UID", newRef.UID)
	// finally, attempt to create workflow using the kube client
	err = r.Create(ctx, workflow)
	if err != nil {
		log.Error(err, "Error creating workflow")
		return "", err
	}
	generatedName := workflow.GetName()
	log.Info("Created workflow", "generatedName", generatedName)
	return generatedName, nil
}

func (r *HealthCheckReconciler) createSubmitRemedyWorkflow(ctx context.Context, log logr.Logger, hc *activemonitorv1alpha1.HealthCheck) (wfName string, err error) {
	remedyWorkflow := &unstructured.Unstructured{}
	r.parseRemedyWorkflowFromHealthcheck(log, hc, remedyWorkflow)
	remedyWorkflow.SetGroupVersionKind(wfGvk)
	remedyWorkflow.SetNamespace(hc.Spec.RemedyWorkflow.Resource.Namespace)
	remedyWorkflow.SetGenerateName(hc.Spec.RemedyWorkflow.GenerateName)
	remedyWorkflow.SetLabels(r.workflowLabels)

	// set the owner references for workflow
	ownerReferences := remedyWorkflow.GetOwnerReferences()
	trueVar := true
	newRef := metav1.OwnerReference{
		Kind:       hcKind,
		APIVersion: hcVersion,
		Name:       hc.GetName(),
		UID:        hc.GetUID(),
		Controller: &trueVar,
	}
	ownerReferences = append(ownerReferences, newRef)
	remedyWorkflow.SetOwnerReferences(ownerReferences)
	log.Info("Added new owner reference", "UID", newRef.UID)
	// finally, attempt to create workflow using the kube client
	err = r.Create(ctx, remedyWorkflow)
	if err != nil {
		log.Error(err, "Error creating remedyworkflow")
		return "", err
	}
	generatedName := remedyWorkflow.GetName()
	log.Info("Created remedyWorkflow", "generatedName", generatedName)
	return generatedName, nil
}

func (r *HealthCheckReconciler) watchWorkflowReschedule(ctx context.Context, req ctrl.Request, log logr.Logger, wfNamespace, wfName string, hc *activemonitorv1alpha1.HealthCheck) error {
	var now metav1.Time
	then := metav1.Time{Time: time.Now()}
	repeatAfterSec := hc.Spec.RepeatAfterSec
	maxTime := time.Duration(hc.Spec.Workflow.Timeout/2) * time.Second
	if maxTime <= 0 {
		maxTime = time.Second
	}
	minTime := time.Duration(hc.Spec.Workflow.Timeout/60) * time.Second
	if minTime <= 0 {
		minTime = time.Second
	}
	timeout := time.Duration(hc.Spec.Workflow.Timeout) * time.Second
	log.Info("IEB with timeout times are", "maxTime:", maxTime, "minTime:", minTime, "timeout:", timeout)
	for ieTimer, err1 := iebackoff.NewIEBWithTimeout(maxTime, minTime, timeout, 0.5, time.Now()); ; err1 = ieTimer.Next() {
		now = metav1.Time{Time: time.Now()}
		// grab workflow object by name and check its status; update healthcheck accordingly
		// do this once per second until the workflow reaches a terminal state (success/failure)
		workflow, err := r.DynClient.Resource(wfGvr).Namespace(wfNamespace).Get(wfName, metav1.GetOptions{})
		if err != nil {
			// if the workflow wasn't found, it is most likely the case that its parent healthcheck was deleted
			// we can swallow this error and simply not reschedule
			return ignoreNotFound(err)
		}
		status, ok := workflow.UnstructuredContent()["status"].(map[string]interface{})
		log.Info("status of workflow", "status:", status, "ok:", ok)

		if err1 != nil {
			status, ok = map[string]interface{}{"phase": failStr, "message": failStr}, true
			log.Error(err1, "iebackoff err message")
			log.Info("status of workflow is updated to Failed", "status:", status)
		}
		if ok {
			log.Info("Workflow status", "status", status["phase"])
			if status["phase"] == succStr {
				hc.Status.Status = succStr
				hc.Status.StartedAt = &then
				hc.Status.FinishedAt = &now
				log.Info("Time:", "hc.Status.StartedAt:", hc.Status.StartedAt)
				log.Info("Time:", "hc.Status.FinishedAt:", hc.Status.FinishedAt)
				hc.Status.SuccessCount++
				hc.Status.TotalHealthCheckRuns = hc.Status.SuccessCount + hc.Status.FailedCount
				hc.Status.LastSuccessfulWorkflow = wfName
				metrics.MonitorSuccess.With(prometheus.Labels{"healthcheck_name": hc.GetName(), "workflow": healthcheck}).Inc()
				metrics.MonitorRuntime.With(prometheus.Labels{"healthcheck_name": hc.GetName(), "workflow": healthcheck}).Set(now.Time.Sub(then.Time).Seconds())
				metrics.MonitorStartedTime.With(prometheus.Labels{"healthcheck_name": hc.GetName(), "workflow": healthcheck}).Set(float64(then.Unix()))
				metrics.MonitorFinishedTime.With(prometheus.Labels{"healthcheck_name": hc.GetName(), "workflow": healthcheck}).Set(float64(hc.Status.FinishedAt.Unix()))
				break
			} else if status["phase"] == failStr {
				hc.Status.Status = failStr
				hc.Status.StartedAt = &then
				hc.Status.FinishedAt = &now
				hc.Status.LastFailedAt = &now
				hc.Status.ErrorMessage = status["message"].(string)
				hc.Status.FailedCount++
				hc.Status.TotalHealthCheckRuns = hc.Status.SuccessCount + hc.Status.FailedCount
<<<<<<< HEAD
				hc.Status.LastFailedWorkflow = wfName
				metrics.MonitorError.With(prometheus.Labels{"healthcheck_name": hc.GetName(), "workflow": healthcheck}).Inc()
				metrics.MonitorStartedTime.With(prometheus.Labels{"healthcheck_name": hc.GetName(), "workflow": healthcheck}).Set(float64(then.Unix()))
				metrics.MonitorFinishedTime.With(prometheus.Labels{"healthcheck_name": hc.GetName(), "workflow": healthcheck}).Set(float64(now.Time.Unix()))
				if !hc.Spec.RemedyWorkflow.IsEmpty() {
					err := r.processRemedyWorkflow(ctx, log, wfNamespace, hc)
					if err != nil {
						log.Error(err, "Error  executing RemedyWorkflow")
						return err
					}
				}
=======
				hc.Status.LastFailedWorkflow = wfName
				metrics.MonitorError.With(prometheus.Labels{"healthcheck_name": hc.GetName(), "workflow": healthcheck}).Inc()
				metrics.MonitorStartedTime.With(prometheus.Labels{"healthcheck_name": hc.GetName(), "workflow": healthcheck}).Set(float64(then.Unix()))
				metrics.MonitorFinishedTime.With(prometheus.Labels{"healthcheck_name": hc.GetName(), "workflow": healthcheck}).Set(float64(now.Time.Unix()))
				if !hc.Spec.RemedyWorkflow.IsEmpty() {
					err := r.processRemedyWorkflow(ctx, log, wfNamespace, hc)
					if err != nil {
						log.Error(err, "Error  executing RemedyWorkflow")
						return err
					}
				}
				break
			}
		}
	}

	// since the workflow has taken an unknown duration of time to complete, it's possible that its parent
	// healthcheck may no longer exist; ensure that it still does before attempting to update it and reschedule
	// see: https://book.kubebuilder.io/reference/using-finalizers.html
	if hc.ObjectMeta.DeletionTimestamp.IsZero() {
		// since the underlying workflow has completed, we update the healthcheck accordingly
		err := r.Update(ctx, hc)
		if err != nil {
			log.Error(err, "Error updating healthcheck resource")
		}
		// reschedule next run of workflow
		helper := r.createSubmitWorkflowHelper(ctx, log, wfNamespace, hc)
		r.RepeatTimersByName[hc.GetName()] = time.AfterFunc(time.Duration(repeatAfterSec)*time.Second, helper)
		log.Info("Rescheduled workflow for next run", "namespace", wfNamespace, "name", wfName)
	}
	return nil
}

func (r *HealthCheckReconciler) processRemedyWorkflow(ctx context.Context, log logr.Logger, wfNamespace string, hc *activemonitorv1alpha1.HealthCheck) error {

	log.Info("Creating Workflow", "namespace", wfNamespace, "generateNamePrefix", hc.Spec.RemedyWorkflow.GenerateName)
	err := r.createRBACForWorkflow(log, hc, remedy)
	if err != nil {
		log.Error(err, "Error creating RBAC Permissions for Remedy Workflow")
		return err
	}
	generatedWfName, err := r.createSubmitRemedyWorkflow(ctx, log, hc)
	if err != nil {
		log.Error(err, "Error creating or submitting remedyworkflow")
		return err
	}
	err = r.watchRemedyWorkflow(ctx, ctrl.Request{}, log, wfNamespace, generatedWfName, hc)
	if err != nil {
		log.Error(err, "Error in  watchRemedyWorkflow of remedy workflow")
		return err
	}
	err = r.deleteRBACForWorkflow(log, hc)
	if err != nil {
		log.Error(err, "Error deleting  RBAC of remedy workflow")
		return err
	}
	return nil
}

func (r *HealthCheckReconciler) watchRemedyWorkflow(ctx context.Context, req ctrl.Request, log logr.Logger, wfNamespace string, wfName string, hc *activemonitorv1alpha1.HealthCheck) error {
	var now metav1.Time
	then := metav1.Time{Time: time.Now()}
	repeatAfterSec := hc.Spec.RepeatAfterSec
	//for {
	maxTime := time.Duration(hc.Spec.Workflow.Timeout/2) * time.Second
	if maxTime <= 0 {
		maxTime = time.Second
	}
	minTime := time.Duration(hc.Spec.Workflow.Timeout/60) * time.Second
	if minTime <= 0 {
		minTime = time.Second
	}
	timeout := time.Duration(hc.Spec.Workflow.Timeout) * time.Second
	log.Info("IEB withtimeout times are", "maxTime:", maxTime, "minTime:", minTime, "timeout:", timeout)
	for ieTimer, err1 := iebackoff.NewIEBWithTimeout(maxTime, minTime, timeout, 0.5, time.Now()); ; err1 = ieTimer.Next() {
		now = metav1.Time{Time: time.Now()}
		// grab workflow object by name and check its status; update healthcheck accordingly
		// do this once per second until the workflow reaches a terminal state (success/failure)
		workflow, err := r.DynClient.Resource(wfGvr).Namespace(wfNamespace).Get(wfName, metav1.GetOptions{})
		if err != nil {
			// if the workflow wasn't found, it is most likely the case that its parent healthcheck was deleted
			// we can swallow this error and simply not reschedule
			return ignoreNotFound(err)
		}
		status, ok := workflow.UnstructuredContent()["status"].(map[string]interface{})
		log.Info("status of workflow", "status:", status, "ok:", ok)
		if err1 != nil {
			status, ok = map[string]interface{}{"phase": failStr, "message": failStr}, true
			log.Error(err1, "iebackoff err message")
			log.Info("status of workflow is updated to Failed", "status:", status)
		}
		if ok {
			log.Info("Workflow status", "status", status["phase"])
			if status["phase"] == succStr {
				hc.Status.RemedyStatus = succStr
				hc.Status.RemedyStartedAt = &then
				hc.Status.RemedyFinishedAt = &now
				log.Info("Time:", "hc.Status.StartedAt:", hc.Status.RemedyStartedAt)
				log.Info("Time:", "hc.Status.FinishedAt:", hc.Status.RemedyFinishedAt)
				hc.Status.RemedySuccessCount++
				hc.Status.RemedyTotalRuns = hc.Status.RemedySuccessCount + hc.Status.RemedyFailedCount
				hc.Status.LastSuccessfulWorkflow = wfName
				metrics.MonitorSuccess.With(prometheus.Labels{"healthcheck_name": hc.GetName(), "workflow": remedy}).Inc()
				metrics.MonitorRuntime.With(prometheus.Labels{"healthcheck_name": hc.GetName(), "workflow": remedy}).Set(now.Time.Sub(then.Time).Seconds())
				metrics.MonitorStartedTime.With(prometheus.Labels{"healthcheck_name": hc.GetName(), "workflow": remedy}).Set(float64(then.Unix()))
				metrics.MonitorFinishedTime.With(prometheus.Labels{"healthcheck_name": hc.GetName(), "workflow": remedy}).Set(float64(hc.Status.FinishedAt.Unix()))
				break
			} else if status["phase"] == failStr {
				hc.Status.RemedyStatus = failStr
				hc.Status.RemedyStartedAt = &then
				hc.Status.RemedyFinishedAt = &now
				hc.Status.RemedyLastFailedAt = &now
				hc.Status.RemedyErrorMessage = status["message"].(string)
				hc.Status.RemedyFailedCount++
				hc.Status.RemedyTotalRuns = hc.Status.RemedySuccessCount + hc.Status.RemedyFailedCount
				hc.Status.LastFailedWorkflow = wfName
				metrics.MonitorError.With(prometheus.Labels{"healthcheck_name": hc.GetName(), "workflow": remedy}).Inc()
				metrics.MonitorStartedTime.With(prometheus.Labels{"healthcheck_name": hc.GetName(), "workflow": remedy}).Set(float64(then.Unix()))
				metrics.MonitorFinishedTime.With(prometheus.Labels{"healthcheck_name": hc.GetName(), "workflow": remedy}).Set(float64(now.Time.Unix()))
>>>>>>> 0e197932
				break
			}
		}
	}

	// since the workflow has taken an unknown duration of time to complete, it's possible that its parent
	// healthcheck may no longer exist; ensure that it still does before attempting to update it and reschedule
	// see: https://book.kubebuilder.io/reference/using-finalizers.html
	if hc.ObjectMeta.DeletionTimestamp.IsZero() {
		// since the underlying workflow has completed, we update the healthcheck accordingly
		err := r.Update(ctx, hc)
		if err != nil {
			log.Error(err, "Error updating healthcheck resource")
		}
		// reschedule next run of workflow
		helper := r.createSubmitWorkflowHelper(ctx, log, wfNamespace, hc)
		r.RepeatTimersByName[hc.GetName()] = time.AfterFunc(time.Duration(repeatAfterSec)*time.Second, helper)
		log.Info("Rescheduled workflow for next run", "namespace", wfNamespace, "name", wfName)
	}

	return nil
}

func (r *HealthCheckReconciler) processRemedyWorkflow(ctx context.Context, log logr.Logger, wfNamespace string, hc *activemonitorv1alpha1.HealthCheck) error {

	log.Info("Creating Workflow", "namespace", wfNamespace, "generateNamePrefix", hc.Spec.RemedyWorkflow.GenerateName)
	err := r.createRBACForWorkflow(log, hc, remedy)
	if err != nil {
		log.Error(err, "Error creating RBAC Permissions for Remedy Workflow")
		return err
	}
	generatedWfName, err := r.createSubmitRemedyWorkflow(ctx, log, hc)
	if err != nil {
		log.Error(err, "Error creating or submitting remedyworkflow")
		return err
	}
	err = r.watchRemedyWorkflow(ctx, ctrl.Request{}, log, wfNamespace, generatedWfName, hc)
	if err != nil {
		log.Error(err, "Error in  watchRemedyWorkflow of remedy workflow")
		return err
	}
	err = r.deleteRBACForWorkflow(log, hc)
	if err != nil {
		log.Error(err, "Error deleting  RBAC of remedy workflow")
		return err
	}
	return nil
}

func (r *HealthCheckReconciler) watchRemedyWorkflow(ctx context.Context, req ctrl.Request, log logr.Logger, wfNamespace string, wfName string, hc *activemonitorv1alpha1.HealthCheck) error {
	var now metav1.Time
	then := metav1.Time{Time: time.Now()}
	maxTime := time.Duration(hc.Spec.Workflow.Timeout/2) * time.Second
	if maxTime <= 0 {
		maxTime = time.Second
	}
	minTime := time.Duration(hc.Spec.Workflow.Timeout/60) * time.Second
	if minTime <= 0 {
		minTime = time.Second
	}
	timeout := time.Duration(hc.Spec.Workflow.Timeout) * time.Second
	log.Info("IEB withtimeout times are", "maxTime:", maxTime, "minTime:", minTime, "timeout:", timeout)
	for ieTimer, err1 := iebackoff.NewIEBWithTimeout(maxTime, minTime, timeout, 0.5, time.Now()); ; err1 = ieTimer.Next() {
		now = metav1.Time{Time: time.Now()}
		// grab workflow object by name and check its status; update healthcheck accordingly
		// do this once per second until the workflow reaches a terminal state (success/failure)
		workflow, err := r.DynClient.Resource(wfGvr).Namespace(wfNamespace).Get(wfName, metav1.GetOptions{})
		if err != nil {
			// if the workflow wasn't found, it is most likely the case that its parent healthcheck was deleted
			// we can swallow this error and simply not reschedule
			return ignoreNotFound(err)
		}
		status, ok := workflow.UnstructuredContent()["status"].(map[string]interface{})
		log.Info("status of workflow", "status:", status, "ok:", ok)
		if err1 != nil {
			status, ok = map[string]interface{}{"phase": failStr, "message": failStr}, true
			log.Error(err1, "iebackoff err message")
			log.Info("status of workflow is updated to Failed", "status:", status)
		}
		if ok {
			log.Info("Workflow status", "status", status["phase"])
			if status["phase"] == succStr {
				hc.Status.RemedyStatus = succStr
				hc.Status.RemedyStartedAt = &then
				hc.Status.RemedyFinishedAt = &now
				log.Info("Time:", "hc.Status.StartedAt:", hc.Status.RemedyStartedAt)
				log.Info("Time:", "hc.Status.FinishedAt:", hc.Status.RemedyFinishedAt)
				hc.Status.RemedySuccessCount++
				hc.Status.RemedyTotalRuns = hc.Status.RemedySuccessCount + hc.Status.RemedyFailedCount
				hc.Status.LastSuccessfulWorkflow = wfName
				metrics.MonitorSuccess.With(prometheus.Labels{"healthcheck_name": hc.GetName(), "workflow": remedy}).Inc()
				metrics.MonitorRuntime.With(prometheus.Labels{"healthcheck_name": hc.GetName(), "workflow": remedy}).Set(now.Time.Sub(then.Time).Seconds())
				metrics.MonitorStartedTime.With(prometheus.Labels{"healthcheck_name": hc.GetName(), "workflow": remedy}).Set(float64(then.Unix()))
				metrics.MonitorFinishedTime.With(prometheus.Labels{"healthcheck_name": hc.GetName(), "workflow": remedy}).Set(float64(hc.Status.FinishedAt.Unix()))
				break
			} else if status["phase"] == failStr {
				hc.Status.RemedyStatus = failStr
				hc.Status.RemedyStartedAt = &then
				hc.Status.RemedyFinishedAt = &now
				hc.Status.RemedyLastFailedAt = &now
				hc.Status.RemedyErrorMessage = status["message"].(string)
				hc.Status.RemedyFailedCount++
				hc.Status.RemedyTotalRuns = hc.Status.RemedySuccessCount + hc.Status.RemedyFailedCount
				hc.Status.LastFailedWorkflow = wfName
				metrics.MonitorError.With(prometheus.Labels{"healthcheck_name": hc.GetName(), "workflow": remedy}).Inc()
				metrics.MonitorStartedTime.With(prometheus.Labels{"healthcheck_name": hc.GetName(), "workflow": remedy}).Set(float64(then.Unix()))
				metrics.MonitorFinishedTime.With(prometheus.Labels{"healthcheck_name": hc.GetName(), "workflow": remedy}).Set(float64(now.Time.Unix()))
				break
			}
		}
	}

	// since the workflow has taken an unknown duration of time to complete, it's possible that its parent
	// healthcheck may no longer exist; ensure that it still does before attempting to update it and reschedule
	// see: https://book.kubebuilder.io/reference/using-finalizers.html
	if hc.ObjectMeta.DeletionTimestamp.IsZero() {
		// since the underlying workflow has completed, we update the healthcheck accordingly
		err := r.Update(ctx, hc)
		if err != nil {
			log.Error(err, "Error updating healthcheck resource")
		}
	}

	return nil
}

func (r *HealthCheckReconciler) parseWorkflowFromHealthcheck(log logr.Logger, hc *activemonitorv1alpha1.HealthCheck, uwf *unstructured.Unstructured) error {
	var wfContent []byte
	var data map[string]interface{}
	if hc.Spec.Workflow.Resource != nil {
		reader, err := store.GetArtifactReader(&hc.Spec.Workflow.Resource.Source)
		if err != nil {
			log.Error(err, "Failed to get artifact reader")
			return err
		}
		wfContent, err = reader.Read()
		if err != nil {
			log.Error(err, "Failed to read content")
			return err
		}
	}
	// load workflow spec into data obj
	if err := yaml.Unmarshal(wfContent, &data); err != nil {
		log.Error(err, "Invalid spec file passed")
		return err
	}

	// check if metadata is set then parse workflow labels
	log.Info("workflow metadata is", "metadata:", data["metadata"])
	if data["metadata"] != nil {
		log.Info("metadata workflow labels are", "workflowlabels:", data["metadata"].(map[string]interface{})["labels"])
		// parse workflow labels
		wflabels, tr := data["metadata"].(map[string]interface{})["labels"]
		if !tr {
			log.Info("Workflow Labels are not set. ")
		}

		if r.workflowLabels == nil {
			r.workflowLabels = make(map[string]string)
		}

		//assign instanceId labels to workflows
		if wflabels == nil {
			r.workflowLabels[WfInstanceIdLabelKey] = WfInstanceId
		} else {
			for k, v := range wflabels.(map[string]interface{}) {
				strValue := fmt.Sprintf("%v", v)
				r.workflowLabels[k] = strValue
			}
		}
		log.Info("Workflow Labels set are:", "wflabel:", r.workflowLabels)
	} else {
		log.Info("metadata for workflow is not set")
		type metadata struct {
			generateName string
			labels       map[string]string
		}
		if r.workflowLabels == nil {
			r.workflowLabels = make(map[string]string)
		}

		//assign instanceId labels to workflows
		r.workflowLabels[WfInstanceIdLabelKey] = WfInstanceId
		m1 := metadata{generateName: hc.Spec.Workflow.GenerateName, labels: r.workflowLabels}
		data["metadata"] = m1
		log.Info("Workflow Labels are set:", "wflabel:", r.workflowLabels)
		log.Info("metadata for Workflow is updated", "metadata generateName:", m1.generateName, "metadata label:", m1.labels)
	}

<<<<<<< HEAD
=======
	content := uwf.UnstructuredContent()
	// make sure workflows by default get cleaned up
	var timeout int64
	if hc.Spec.Workflow.Timeout != 0 {
		timeout = int64(hc.Spec.Workflow.Timeout)
	} else {
		hc.Spec.Workflow.Timeout = hc.Spec.RepeatAfterSec
		timeout = int64(hc.Spec.Workflow.Timeout)
	}
	if ttlSecondAfterFinished := data["spec"].(map[string]interface{})["ttlSecondsAfterFinished"]; ttlSecondAfterFinished == nil {
		data["spec"].(map[string]interface{})["ttlSecondsAfterFinished"] = defaultWorkflowTTLSec
	}
	// set service account, if specified
	if hc.Spec.Workflow.Resource.ServiceAccount != "" {
		data["spec"].(map[string]interface{})["serviceAccountName"] = hc.Spec.Workflow.Resource.ServiceAccount
		log.Info("Set ServiceAccount on Workflow", "ServiceAccount", hc.Spec.Workflow.Resource.ServiceAccount)
	}
	// and since we will reschedule workflows ourselves, we don't need k8s to try to do so for us
	if activeDeadlineSeconds := data["spec"].(map[string]interface{})["activeDeadlineSeconds"]; activeDeadlineSeconds == nil {
		data["spec"].(map[string]interface{})["activeDeadlineSeconds"] = &timeout
	}
	spec, ok := data["spec"]
	if !ok {
		err := errors.New("invalid workflow, missing spec")
		log.Error(err, "Invalid workflow template spec")
		return err
	}
	content["spec"] = spec
	uwf.SetUnstructuredContent(content)
	return nil
}

func (r *HealthCheckReconciler) parseRemedyWorkflowFromHealthcheck(log logr.Logger, hc *activemonitorv1alpha1.HealthCheck, uwf *unstructured.Unstructured) error {
	var wfContent []byte
	var data map[string]interface{}
	if hc.Spec.RemedyWorkflow.Resource != nil {
		reader, err := store.GetArtifactReader(&hc.Spec.RemedyWorkflow.Resource.Source)
		if err != nil {
			log.Error(err, "Failed to get artifact reader")
			return err
		}
		wfContent, err = reader.Read()
		if err != nil {
			log.Error(err, "Failed to read content")
			return err
		}
	}
	// load workflow spec into data obj
	if err := yaml.Unmarshal(wfContent, &data); err != nil {
		log.Error(err, "Invalid spec file passed")
		return err
	}

	// check if metadata is set then parse workflow labels
	log.Info("workflow metadata is", "metadata:", data["metadata"])
	if data["metadata"] != nil {
		log.Info("metadata workflow labels are", "workflowlabels:", data["metadata"].(map[string]interface{})["labels"])
		// parse workflow labels
		wflabels, tr := data["metadata"].(map[string]interface{})["labels"]
		if !tr {
			log.Info("Workflow Labels are not set. ")
		}

		if r.workflowLabels == nil {
			r.workflowLabels = make(map[string]string)
		}

		//assign instanceId labels to workflows
		if wflabels == nil {
			r.workflowLabels[WfInstanceIdLabelKey] = WfInstanceId
		} else {
			for k, v := range wflabels.(map[string]interface{}) {
				strValue := fmt.Sprintf("%v", v)
				r.workflowLabels[k] = strValue
			}
		}
		log.Info("Workflow Labels set are:", "wflabel:", r.workflowLabels)
	} else {
		log.Info("metadata for workflow is not set")
		type metadata struct {
			generateName string
			labels       map[string]string
		}
		if r.workflowLabels == nil {
			r.workflowLabels = make(map[string]string)
		}

		//assign instanceId labels to workflows
		r.workflowLabels[WfInstanceIdLabelKey] = WfInstanceId
		m1 := metadata{generateName: hc.Spec.Workflow.GenerateName, labels: r.workflowLabels}
		data["metadata"] = m1
		log.Info("Workflow Labels are set:", "wflabel:", r.workflowLabels)
		log.Info("metadata for Workflow is updated", "metadata generateName:", m1.generateName, "metadata label:", m1.labels)
	}

>>>>>>> 0e197932
	content := uwf.UnstructuredContent()
	type PodGCStrategy string
	// PodGC describes how to delete completed pods as they complete
	type PodGC struct {
	// Strategy is the strategy to use. One of "OnPodCompletion", "OnPodSuccess", "OnWorkflowCompletion", "OnWorkflowSuccess"
	Strategy      PodGCStrategy `json:"strategy,omitempty" protobuf:"bytes,1,opt,name=strategy,casttype=PodGCStrategy"`
}
	pgc := PodGC{
		Strategy: PodGCOnPodCompletion,
	}
	if podGC := data["spec"].(map[string]interface{})["podGC"]; podGC == nil {
		log.Info("PodGC is nil")
		data["spec"].(map[string]interface{})["podGC"] = &pgc
	}
	// make sure workflows by default get cleaned up
	var timeout int64
	if hc.Spec.Workflow.Timeout != 0 {
		timeout = int64(hc.Spec.Workflow.Timeout)
	} else {
		hc.Spec.Workflow.Timeout = hc.Spec.RepeatAfterSec
		timeout = int64(hc.Spec.Workflow.Timeout)
	}
	if ttlSecondAfterFinished := data["spec"].(map[string]interface{})["ttlSecondsAfterFinished"]; ttlSecondAfterFinished == nil {
		data["spec"].(map[string]interface{})["ttlSecondsAfterFinished"] = defaultWorkflowTTLSec
	}
	// set service account, if specified
<<<<<<< HEAD
	if hc.Spec.Workflow.Resource.ServiceAccount != "" {
		data["spec"].(map[string]interface{})["serviceAccountName"] = hc.Spec.Workflow.Resource.ServiceAccount
		log.Info("Set ServiceAccount on Workflow", "ServiceAccount", hc.Spec.Workflow.Resource.ServiceAccount)
	}
	// and since we will reschedule workflows ourselves, we don't need k8s to try to do so for us
	if activeDeadlineSeconds := data["spec"].(map[string]interface{})["activeDeadlineSeconds"]; activeDeadlineSeconds == nil {
		data["spec"].(map[string]interface{})["activeDeadlineSeconds"] = &timeout
	}
	log.Info("HealthCheck with Workflow", "Spec:", data)
	spec, ok := data["spec"]
	if !ok {
		err := errors.New("invalid workflow, missing spec")
		log.Error(err, "Invalid workflow template spec")
		return err
	}
	content["spec"] = spec
	uwf.SetUnstructuredContent(content)
	return nil
}

func (r *HealthCheckReconciler) parseRemedyWorkflowFromHealthcheck(log logr.Logger, hc *activemonitorv1alpha1.HealthCheck, uwf *unstructured.Unstructured) error {
	var wfContent []byte
	var data map[string]interface{}
	if hc.Spec.RemedyWorkflow.Resource != nil {
		reader, err := store.GetArtifactReader(&hc.Spec.RemedyWorkflow.Resource.Source)
		if err != nil {
			log.Error(err, "Failed to get artifact reader")
			return err
		}
		wfContent, err = reader.Read()
		if err != nil {
			log.Error(err, "Failed to read content")
			return err
		}
	}
	// load workflow spec into data obj
	if err := yaml.Unmarshal(wfContent, &data); err != nil {
		log.Error(err, "Invalid spec file passed")
		return err
	}

	// check if metadata is set then parse workflow labels
	log.Info("workflow metadata is", "metadata:", data["metadata"])
	if data["metadata"] != nil {
		log.Info("metadata workflow labels are", "workflowlabels:", data["metadata"].(map[string]interface{})["labels"])
		// parse workflow labels
		wflabels, tr := data["metadata"].(map[string]interface{})["labels"]
		if !tr {
			log.Info("Workflow Labels are not set. ")
		}

		if r.workflowLabels == nil {
			r.workflowLabels = make(map[string]string)
		}

		//assign instanceId labels to workflows
		if wflabels == nil {
			r.workflowLabels[WfInstanceIdLabelKey] = WfInstanceId
		} else {
			for k, v := range wflabels.(map[string]interface{}) {
				strValue := fmt.Sprintf("%v", v)
				r.workflowLabels[k] = strValue
			}
		}
		log.Info("Workflow Labels set are:", "wflabel:", r.workflowLabels)
	} else {
		log.Info("metadata for workflow is not set")
		type metadata struct {
			generateName string
			labels       map[string]string
		}
		if r.workflowLabels == nil {
			r.workflowLabels = make(map[string]string)
		}

		//assign instanceId labels to workflows
		r.workflowLabels[WfInstanceIdLabelKey] = WfInstanceId
		m1 := metadata{generateName: hc.Spec.Workflow.GenerateName, labels: r.workflowLabels}
		data["metadata"] = m1
		log.Info("Workflow Labels are set:", "wflabel:", r.workflowLabels)
		log.Info("metadata for Workflow is updated", "metadata generateName:", m1.generateName, "metadata label:", m1.labels)
	}

	content := uwf.UnstructuredContent()
	type PodGCStrategy string
	// PodGC describes how to delete completed pods as they complete
	type PodGC struct {
		// Strategy is the strategy to use. One of "OnPodCompletion", "OnPodSuccess", "OnWorkflowCompletion", "OnWorkflowSuccess"
		Strategy      PodGCStrategy `json:"strategy,omitempty" protobuf:"bytes,1,opt,name=strategy,casttype=PodGCStrategy"`
	}
	pgc := PodGC{
		Strategy: PodGCOnPodCompletion,
	}
	if podGC := data["spec"].(map[string]interface{})["podGC"]; podGC == nil {
		log.Info("PodGC is nil")
		data["spec"].(map[string]interface{})["podGC"] = &pgc
	}
	// make sure workflows by default get cleaned up
	if ttlSecondAfterFinished := data["spec"].(map[string]interface{})["ttlSecondsAfterFinished"]; ttlSecondAfterFinished == nil {
		data["spec"].(map[string]interface{})["ttlSecondsAfterFinished"] = defaultWorkflowTTLSec
	}
	// set service account, if specified
=======
>>>>>>> 0e197932
	if hc.Spec.RemedyWorkflow.Resource.ServiceAccount != "" {
		data["spec"].(map[string]interface{})["serviceAccountName"] = hc.Spec.RemedyWorkflow.Resource.ServiceAccount
		log.Info("Set ServiceAccount on Workflow", "ServiceAccount", hc.Spec.RemedyWorkflow.Resource.ServiceAccount)
	}
	// and since we will reschedule workflows ourselves, we don't need k8s to try to do so for us
	var timeout int64
	timeout = int64(hc.Spec.RepeatAfterSec)
	if activeDeadlineSeconds := data["spec"].(map[string]interface{})["activeDeadlineSeconds"]; activeDeadlineSeconds == nil {
		data["spec"].(map[string]interface{})["activeDeadlineSeconds"] = &timeout
		hc.Spec.RemedyWorkflow.Timeout = int(timeout)
	} else {
		hc.Spec.RemedyWorkflow.Timeout = int(activeDeadlineSeconds.(float64))
	}

	spec, ok := data["spec"]
	if !ok {
		err := errors.New("Invalid workflow, missing spec")
		log.Error(err, "Invalid workflow template spec")
		return err
	}
	content["spec"] = spec
	uwf.SetUnstructuredContent(content)
	return nil
}

// Create ServiceAccount
func (r *HealthCheckReconciler) createServiceAccount(clientset kubernetes.Interface, name string, namespace string) (string, error) {
	sa, err := clientset.CoreV1().ServiceAccounts(namespace).Get(name, metav1.GetOptions{})
	// If a service account already exists just re-use it
	if err == nil {
		return sa.Name, nil
	}

	sa = &v1.ServiceAccount{
		TypeMeta: metav1.TypeMeta{
			Kind:       "ServiceAccount",
			APIVersion: "v1",
		},
		ObjectMeta: metav1.ObjectMeta{
			Name:      name,
			Namespace: namespace,
		},
	}

	sa, err = clientset.CoreV1().ServiceAccounts(namespace).Create(sa)
	if err != nil {
		return "", err
	}

	return sa.Name, nil
}

//Delete a service Account
func (r *HealthCheckReconciler) DeleteServiceAccount(clientset kubernetes.Interface, name string, namespace string) error {
	_, err := clientset.CoreV1().ServiceAccounts(namespace).Get(name, metav1.GetOptions{})
	// If a service account already exists just re-use it
	if err != nil {
		return err
	}

	err = clientset.CoreV1().ServiceAccounts(namespace).Delete(name, &metav1.DeleteOptions{})
	if err != nil {
		return err
	}

	return nil
}

// create a ClusterRole
func (r *HealthCheckReconciler) createClusterRole(clientset kubernetes.Interface, clusterrole string) (string, error) {
	clusrole, err := clientset.RbacV1().ClusterRoles().Get(clusterrole, metav1.GetOptions{})
	// If a Cluster Role already exists just re-use it
	if err == nil {
		return clusrole.Name, nil
	}
	clusrole, err = clientset.RbacV1().ClusterRoles().Create(&rbacv1.ClusterRole{
		ObjectMeta: metav1.ObjectMeta{
			Name: clusterrole,
		},
		Rules: []rbacv1.PolicyRule{
			{

				APIGroups: []string{"*"},
				Resources: []string{"*"},
				Verbs:     []string{"get", "list", "watch"},
			},
		},
	})

	if err != nil {
		return "", err
	}

	return clusrole.Name, nil
}

// create a ClusterRole
func (r *HealthCheckReconciler) createRemedyClusterRole(clientset kubernetes.Interface, clusterrole string) (string, error) {
	clusrole, err := clientset.RbacV1().ClusterRoles().Get(clusterrole, metav1.GetOptions{})
	// If a Cluster Role already exists just re-use it
	if err == nil {
		return clusrole.Name, nil
	}
	clusrole, err = clientset.RbacV1().ClusterRoles().Create(&rbacv1.ClusterRole{
		ObjectMeta: metav1.ObjectMeta{
			Name: clusterrole,
		},
		Rules: []rbacv1.PolicyRule{
			{
				APIGroups: []string{"*"},
				Resources: []string{"*"},
				Verbs:     []string{"get", "list", "watch", "create", "update", "patch", "delete"},
			},
		},
	})

	if err != nil {
		return "", err
	}

	return clusrole.Name, nil
}

// Delete a ClusterRole
func (r *HealthCheckReconciler) DeleteClusterRole(clientset kubernetes.Interface, clusterrole string) error {
	_, err := clientset.RbacV1().ClusterRoles().Get(clusterrole, metav1.GetOptions{})
	// If a Cluster Role already exists just re-use it
	if err != nil {
		return err
	}

	err = clientset.RbacV1().ClusterRoles().Delete(clusterrole, &metav1.DeleteOptions{})
	if err != nil {
		return err
	}

	return nil
}

// Create NamespaceRole
func (r *HealthCheckReconciler) createNameSpaceRole(clientset kubernetes.Interface, nsrole string, namespace string) (string, error) {
	nsrole1, err := clientset.RbacV1().Roles(namespace).Get(nsrole, metav1.GetOptions{})
	// If a Namespace Role already exists just re-use it
	if err == nil {
		return nsrole1.Name, nil
	}
	nsrole1, err = clientset.RbacV1().Roles(namespace).Create(&rbacv1.Role{
		ObjectMeta: metav1.ObjectMeta{
			Name:      nsrole,
			Namespace: namespace,
		},
		Rules: []rbacv1.PolicyRule{
			{
				APIGroups: []string{"*"},
				Resources: []string{"*"},
				Verbs:     []string{"get", "list", "watch"},
			},
		},
	})
	if err != nil {
		return "", err
	}

	return nsrole1.Name, nil
}

// Create NamespaceRole
func (r *HealthCheckReconciler) createRemedyNameSpaceRole(clientset kubernetes.Interface, nsrole string, namespace string) (string, error) {
	nsrole1, err := clientset.RbacV1().Roles(namespace).Get(nsrole, metav1.GetOptions{})
	// If a Namespace Role already exists just re-use it
	if err == nil {
		return nsrole1.Name, nil
	}
	nsrole1, err = clientset.RbacV1().Roles(namespace).Create(&rbacv1.Role{
		ObjectMeta: metav1.ObjectMeta{
			Name:      nsrole,
			Namespace: namespace,
		},
		Rules: []rbacv1.PolicyRule{
			{
				APIGroups: []string{"*"},
				Resources: []string{"*"},
				Verbs:     []string{"get", "list", "watch", "create", "update", "patch", "delete"},
			},
		},
	})
	if err != nil {
		return "", err
	}

	return nsrole1.Name, nil
}

// Delete NamespaceRole
func (r *HealthCheckReconciler) DeleteNameSpaceRole(clientset kubernetes.Interface, nsrole string, namespace string) error {
	// Check if a Namespace Role already exists
	_, err := clientset.RbacV1().Roles(namespace).Get(nsrole, metav1.GetOptions{})
	if err != nil {
		return err
	}

	err = clientset.RbacV1().Roles(namespace).Delete(nsrole, &metav1.DeleteOptions{})
	if err != nil {
		return err
	}

	return nil
}

// Create a NamespaceRoleBinding
func (r *HealthCheckReconciler) createNameSpaceRoleBinding(clientset kubernetes.Interface, rolebinding string, nsrole string, serviceaccount string, namespace string) (string, error) {
	nsrb, err := clientset.RbacV1().RoleBindings(namespace).Get(rolebinding, metav1.GetOptions{})
	// If a Namespace RoleBinding already exists just re-use it
	if err == nil {
		return nsrb.Name, nil
	}
	nsrb, err = clientset.RbacV1().RoleBindings(namespace).Create(&rbacv1.RoleBinding{
		ObjectMeta: metav1.ObjectMeta{
			Name:      rolebinding,
			Namespace: namespace,
		},
		Subjects: []rbacv1.Subject{
			{
				Kind: "ServiceAccount",
				Name: serviceaccount,
			},
		},
		RoleRef: rbacv1.RoleRef{
			Kind:     "Role",
			Name:     nsrole,
			APIGroup: "rbac.authorization.k8s.io",
		},
	})
	if err != nil {
		return "", err
	}

	return nsrb.Name, nil
}

// Delete NamespaceRoleBinding
func (r *HealthCheckReconciler) DeleteNameSpaceRoleBinding(clientset kubernetes.Interface, rolebinding string, nsrole string, serviceaccount string, namespace string) error {
	// Check if a Namespace RoleBinding exists
	_, err := clientset.RbacV1().RoleBindings(namespace).Get(rolebinding, metav1.GetOptions{})
	if err != nil {
		return err
	}
	err = clientset.RbacV1().RoleBindings(namespace).Delete(rolebinding, &metav1.DeleteOptions{})
	if err != nil {
		return err
	}

	return nil
}

// Create a ClusterRoleBinding
func (r *HealthCheckReconciler) createClusterRoleBinding(clientset kubernetes.Interface, clusterrolebinding string, clusterrole string, serviceaccount string, namespace string) (string, error) {
	crb, err := clientset.RbacV1().ClusterRoleBindings().Get(clusterrolebinding, metav1.GetOptions{})
	// If a Cluster RoleBinding already exists just re-use it
	if err == nil {
		return crb.Name, nil
	}
	crb, err = clientset.RbacV1().ClusterRoleBindings().Create(&rbacv1.ClusterRoleBinding{
		ObjectMeta: metav1.ObjectMeta{
			Name: clusterrolebinding,
		},
		Subjects: []rbacv1.Subject{
			{
				Kind:      "ServiceAccount",
				Name:      serviceaccount,
				Namespace: namespace,
			},
		},
		RoleRef: rbacv1.RoleRef{
			Kind:     "ClusterRole",
			Name:     clusterrole,
			APIGroup: "rbac.authorization.k8s.io",
		},
	})
	if err != nil {
		return "", err
	}

	return crb.Name, nil

}

// Delete ClusterRoleBinding
func (r *HealthCheckReconciler) DeleteClusterRoleBinding(clientset kubernetes.Interface, clusterrolebinding string, clusterrole string, serviceaccount string, namespace string) error {
	// Check if a Cluster RoleBinding exists
	_, err := clientset.RbacV1().ClusterRoleBindings().Get(clusterrolebinding, metav1.GetOptions{})
	if err != nil {
		return err
	}

	err = clientset.RbacV1().ClusterRoleBindings().Delete(clusterrolebinding, &metav1.DeleteOptions{})
	if err != nil {
		return err
	}

	return nil

}<|MERGE_RESOLUTION|>--- conflicted
+++ resolved
@@ -60,10 +60,7 @@
 	healthCheckNamespaceLevel = "namespace"
 	WfInstanceIdLabelKey      = "workflows.argoproj.io/controller-instanceid"
 	WfInstanceId              = "activemonitor-workflows"
-<<<<<<< HEAD
 	PodGCOnPodCompletion      = "OnPodCompletion"
-=======
->>>>>>> 0e197932
 )
 
 var (
@@ -117,12 +114,6 @@
 	ctx := context.Background()
 	log := r.Log.WithValues(hcKind, req.NamespacedName)
 	log.Info("Starting HealthCheck reconcile for ...")
-
-<<<<<<< HEAD
-	log.Info("Starting HealthCheck reconcile for ...")
-
-=======
->>>>>>> 0e197932
 	// initialize timers map if not already done
 	if r.RepeatTimersByName == nil {
 		r.RepeatTimersByName = make(map[string]*time.Timer)
@@ -534,19 +525,6 @@
 				hc.Status.ErrorMessage = status["message"].(string)
 				hc.Status.FailedCount++
 				hc.Status.TotalHealthCheckRuns = hc.Status.SuccessCount + hc.Status.FailedCount
-<<<<<<< HEAD
-				hc.Status.LastFailedWorkflow = wfName
-				metrics.MonitorError.With(prometheus.Labels{"healthcheck_name": hc.GetName(), "workflow": healthcheck}).Inc()
-				metrics.MonitorStartedTime.With(prometheus.Labels{"healthcheck_name": hc.GetName(), "workflow": healthcheck}).Set(float64(then.Unix()))
-				metrics.MonitorFinishedTime.With(prometheus.Labels{"healthcheck_name": hc.GetName(), "workflow": healthcheck}).Set(float64(now.Time.Unix()))
-				if !hc.Spec.RemedyWorkflow.IsEmpty() {
-					err := r.processRemedyWorkflow(ctx, log, wfNamespace, hc)
-					if err != nil {
-						log.Error(err, "Error  executing RemedyWorkflow")
-						return err
-					}
-				}
-=======
 				hc.Status.LastFailedWorkflow = wfName
 				metrics.MonitorError.With(prometheus.Labels{"healthcheck_name": hc.GetName(), "workflow": healthcheck}).Inc()
 				metrics.MonitorStartedTime.With(prometheus.Labels{"healthcheck_name": hc.GetName(), "workflow": healthcheck}).Set(float64(then.Unix()))
@@ -577,116 +555,6 @@
 		r.RepeatTimersByName[hc.GetName()] = time.AfterFunc(time.Duration(repeatAfterSec)*time.Second, helper)
 		log.Info("Rescheduled workflow for next run", "namespace", wfNamespace, "name", wfName)
 	}
-	return nil
-}
-
-func (r *HealthCheckReconciler) processRemedyWorkflow(ctx context.Context, log logr.Logger, wfNamespace string, hc *activemonitorv1alpha1.HealthCheck) error {
-
-	log.Info("Creating Workflow", "namespace", wfNamespace, "generateNamePrefix", hc.Spec.RemedyWorkflow.GenerateName)
-	err := r.createRBACForWorkflow(log, hc, remedy)
-	if err != nil {
-		log.Error(err, "Error creating RBAC Permissions for Remedy Workflow")
-		return err
-	}
-	generatedWfName, err := r.createSubmitRemedyWorkflow(ctx, log, hc)
-	if err != nil {
-		log.Error(err, "Error creating or submitting remedyworkflow")
-		return err
-	}
-	err = r.watchRemedyWorkflow(ctx, ctrl.Request{}, log, wfNamespace, generatedWfName, hc)
-	if err != nil {
-		log.Error(err, "Error in  watchRemedyWorkflow of remedy workflow")
-		return err
-	}
-	err = r.deleteRBACForWorkflow(log, hc)
-	if err != nil {
-		log.Error(err, "Error deleting  RBAC of remedy workflow")
-		return err
-	}
-	return nil
-}
-
-func (r *HealthCheckReconciler) watchRemedyWorkflow(ctx context.Context, req ctrl.Request, log logr.Logger, wfNamespace string, wfName string, hc *activemonitorv1alpha1.HealthCheck) error {
-	var now metav1.Time
-	then := metav1.Time{Time: time.Now()}
-	repeatAfterSec := hc.Spec.RepeatAfterSec
-	//for {
-	maxTime := time.Duration(hc.Spec.Workflow.Timeout/2) * time.Second
-	if maxTime <= 0 {
-		maxTime = time.Second
-	}
-	minTime := time.Duration(hc.Spec.Workflow.Timeout/60) * time.Second
-	if minTime <= 0 {
-		minTime = time.Second
-	}
-	timeout := time.Duration(hc.Spec.Workflow.Timeout) * time.Second
-	log.Info("IEB withtimeout times are", "maxTime:", maxTime, "minTime:", minTime, "timeout:", timeout)
-	for ieTimer, err1 := iebackoff.NewIEBWithTimeout(maxTime, minTime, timeout, 0.5, time.Now()); ; err1 = ieTimer.Next() {
-		now = metav1.Time{Time: time.Now()}
-		// grab workflow object by name and check its status; update healthcheck accordingly
-		// do this once per second until the workflow reaches a terminal state (success/failure)
-		workflow, err := r.DynClient.Resource(wfGvr).Namespace(wfNamespace).Get(wfName, metav1.GetOptions{})
-		if err != nil {
-			// if the workflow wasn't found, it is most likely the case that its parent healthcheck was deleted
-			// we can swallow this error and simply not reschedule
-			return ignoreNotFound(err)
-		}
-		status, ok := workflow.UnstructuredContent()["status"].(map[string]interface{})
-		log.Info("status of workflow", "status:", status, "ok:", ok)
-		if err1 != nil {
-			status, ok = map[string]interface{}{"phase": failStr, "message": failStr}, true
-			log.Error(err1, "iebackoff err message")
-			log.Info("status of workflow is updated to Failed", "status:", status)
-		}
-		if ok {
-			log.Info("Workflow status", "status", status["phase"])
-			if status["phase"] == succStr {
-				hc.Status.RemedyStatus = succStr
-				hc.Status.RemedyStartedAt = &then
-				hc.Status.RemedyFinishedAt = &now
-				log.Info("Time:", "hc.Status.StartedAt:", hc.Status.RemedyStartedAt)
-				log.Info("Time:", "hc.Status.FinishedAt:", hc.Status.RemedyFinishedAt)
-				hc.Status.RemedySuccessCount++
-				hc.Status.RemedyTotalRuns = hc.Status.RemedySuccessCount + hc.Status.RemedyFailedCount
-				hc.Status.LastSuccessfulWorkflow = wfName
-				metrics.MonitorSuccess.With(prometheus.Labels{"healthcheck_name": hc.GetName(), "workflow": remedy}).Inc()
-				metrics.MonitorRuntime.With(prometheus.Labels{"healthcheck_name": hc.GetName(), "workflow": remedy}).Set(now.Time.Sub(then.Time).Seconds())
-				metrics.MonitorStartedTime.With(prometheus.Labels{"healthcheck_name": hc.GetName(), "workflow": remedy}).Set(float64(then.Unix()))
-				metrics.MonitorFinishedTime.With(prometheus.Labels{"healthcheck_name": hc.GetName(), "workflow": remedy}).Set(float64(hc.Status.FinishedAt.Unix()))
-				break
-			} else if status["phase"] == failStr {
-				hc.Status.RemedyStatus = failStr
-				hc.Status.RemedyStartedAt = &then
-				hc.Status.RemedyFinishedAt = &now
-				hc.Status.RemedyLastFailedAt = &now
-				hc.Status.RemedyErrorMessage = status["message"].(string)
-				hc.Status.RemedyFailedCount++
-				hc.Status.RemedyTotalRuns = hc.Status.RemedySuccessCount + hc.Status.RemedyFailedCount
-				hc.Status.LastFailedWorkflow = wfName
-				metrics.MonitorError.With(prometheus.Labels{"healthcheck_name": hc.GetName(), "workflow": remedy}).Inc()
-				metrics.MonitorStartedTime.With(prometheus.Labels{"healthcheck_name": hc.GetName(), "workflow": remedy}).Set(float64(then.Unix()))
-				metrics.MonitorFinishedTime.With(prometheus.Labels{"healthcheck_name": hc.GetName(), "workflow": remedy}).Set(float64(now.Time.Unix()))
->>>>>>> 0e197932
-				break
-			}
-		}
-	}
-
-	// since the workflow has taken an unknown duration of time to complete, it's possible that its parent
-	// healthcheck may no longer exist; ensure that it still does before attempting to update it and reschedule
-	// see: https://book.kubebuilder.io/reference/using-finalizers.html
-	if hc.ObjectMeta.DeletionTimestamp.IsZero() {
-		// since the underlying workflow has completed, we update the healthcheck accordingly
-		err := r.Update(ctx, hc)
-		if err != nil {
-			log.Error(err, "Error updating healthcheck resource")
-		}
-		// reschedule next run of workflow
-		helper := r.createSubmitWorkflowHelper(ctx, log, wfNamespace, hc)
-		r.RepeatTimersByName[hc.GetName()] = time.AfterFunc(time.Duration(repeatAfterSec)*time.Second, helper)
-		log.Info("Rescheduled workflow for next run", "namespace", wfNamespace, "name", wfName)
-	}
-
 	return nil
 }
 
@@ -856,9 +724,19 @@
 		log.Info("metadata for Workflow is updated", "metadata generateName:", m1.generateName, "metadata label:", m1.labels)
 	}
 
-<<<<<<< HEAD
-=======
 	content := uwf.UnstructuredContent()
+	type PodGCStrategy string
+	// PodGC describes how to delete completed pods as they complete
+	type PodGC struct {
+		// Strategy is the strategy to use. One of "OnPodCompletion", "OnPodSuccess", "OnWorkflowCompletion", "OnWorkflowSuccess"
+		Strategy PodGCStrategy `json:"strategy,omitempty" protobuf:"bytes,1,opt,name=strategy,casttype=PodGCStrategy"`
+	}
+	pgc := PodGC{
+		Strategy: PodGCOnPodCompletion,
+	}
+	if podGC := data["spec"].(map[string]interface{})["podGC"]; podGC == nil {
+		data["spec"].(map[string]interface{})["podGC"] = &pgc
+	}
 	// make sure workflows by default get cleaned up
 	var timeout int64
 	if hc.Spec.Workflow.Timeout != 0 {
@@ -879,6 +757,7 @@
 	if activeDeadlineSeconds := data["spec"].(map[string]interface{})["activeDeadlineSeconds"]; activeDeadlineSeconds == nil {
 		data["spec"].(map[string]interface{})["activeDeadlineSeconds"] = &timeout
 	}
+	log.Info("HealthCheck with Workflow", "Spec:", data)
 	spec, ok := data["spec"]
 	if !ok {
 		err := errors.New("invalid workflow, missing spec")
@@ -953,117 +832,6 @@
 		log.Info("metadata for Workflow is updated", "metadata generateName:", m1.generateName, "metadata label:", m1.labels)
 	}
 
->>>>>>> 0e197932
-	content := uwf.UnstructuredContent()
-	type PodGCStrategy string
-	// PodGC describes how to delete completed pods as they complete
-	type PodGC struct {
-	// Strategy is the strategy to use. One of "OnPodCompletion", "OnPodSuccess", "OnWorkflowCompletion", "OnWorkflowSuccess"
-	Strategy      PodGCStrategy `json:"strategy,omitempty" protobuf:"bytes,1,opt,name=strategy,casttype=PodGCStrategy"`
-}
-	pgc := PodGC{
-		Strategy: PodGCOnPodCompletion,
-	}
-	if podGC := data["spec"].(map[string]interface{})["podGC"]; podGC == nil {
-		log.Info("PodGC is nil")
-		data["spec"].(map[string]interface{})["podGC"] = &pgc
-	}
-	// make sure workflows by default get cleaned up
-	var timeout int64
-	if hc.Spec.Workflow.Timeout != 0 {
-		timeout = int64(hc.Spec.Workflow.Timeout)
-	} else {
-		hc.Spec.Workflow.Timeout = hc.Spec.RepeatAfterSec
-		timeout = int64(hc.Spec.Workflow.Timeout)
-	}
-	if ttlSecondAfterFinished := data["spec"].(map[string]interface{})["ttlSecondsAfterFinished"]; ttlSecondAfterFinished == nil {
-		data["spec"].(map[string]interface{})["ttlSecondsAfterFinished"] = defaultWorkflowTTLSec
-	}
-	// set service account, if specified
-<<<<<<< HEAD
-	if hc.Spec.Workflow.Resource.ServiceAccount != "" {
-		data["spec"].(map[string]interface{})["serviceAccountName"] = hc.Spec.Workflow.Resource.ServiceAccount
-		log.Info("Set ServiceAccount on Workflow", "ServiceAccount", hc.Spec.Workflow.Resource.ServiceAccount)
-	}
-	// and since we will reschedule workflows ourselves, we don't need k8s to try to do so for us
-	if activeDeadlineSeconds := data["spec"].(map[string]interface{})["activeDeadlineSeconds"]; activeDeadlineSeconds == nil {
-		data["spec"].(map[string]interface{})["activeDeadlineSeconds"] = &timeout
-	}
-	log.Info("HealthCheck with Workflow", "Spec:", data)
-	spec, ok := data["spec"]
-	if !ok {
-		err := errors.New("invalid workflow, missing spec")
-		log.Error(err, "Invalid workflow template spec")
-		return err
-	}
-	content["spec"] = spec
-	uwf.SetUnstructuredContent(content)
-	return nil
-}
-
-func (r *HealthCheckReconciler) parseRemedyWorkflowFromHealthcheck(log logr.Logger, hc *activemonitorv1alpha1.HealthCheck, uwf *unstructured.Unstructured) error {
-	var wfContent []byte
-	var data map[string]interface{}
-	if hc.Spec.RemedyWorkflow.Resource != nil {
-		reader, err := store.GetArtifactReader(&hc.Spec.RemedyWorkflow.Resource.Source)
-		if err != nil {
-			log.Error(err, "Failed to get artifact reader")
-			return err
-		}
-		wfContent, err = reader.Read()
-		if err != nil {
-			log.Error(err, "Failed to read content")
-			return err
-		}
-	}
-	// load workflow spec into data obj
-	if err := yaml.Unmarshal(wfContent, &data); err != nil {
-		log.Error(err, "Invalid spec file passed")
-		return err
-	}
-
-	// check if metadata is set then parse workflow labels
-	log.Info("workflow metadata is", "metadata:", data["metadata"])
-	if data["metadata"] != nil {
-		log.Info("metadata workflow labels are", "workflowlabels:", data["metadata"].(map[string]interface{})["labels"])
-		// parse workflow labels
-		wflabels, tr := data["metadata"].(map[string]interface{})["labels"]
-		if !tr {
-			log.Info("Workflow Labels are not set. ")
-		}
-
-		if r.workflowLabels == nil {
-			r.workflowLabels = make(map[string]string)
-		}
-
-		//assign instanceId labels to workflows
-		if wflabels == nil {
-			r.workflowLabels[WfInstanceIdLabelKey] = WfInstanceId
-		} else {
-			for k, v := range wflabels.(map[string]interface{}) {
-				strValue := fmt.Sprintf("%v", v)
-				r.workflowLabels[k] = strValue
-			}
-		}
-		log.Info("Workflow Labels set are:", "wflabel:", r.workflowLabels)
-	} else {
-		log.Info("metadata for workflow is not set")
-		type metadata struct {
-			generateName string
-			labels       map[string]string
-		}
-		if r.workflowLabels == nil {
-			r.workflowLabels = make(map[string]string)
-		}
-
-		//assign instanceId labels to workflows
-		r.workflowLabels[WfInstanceIdLabelKey] = WfInstanceId
-		m1 := metadata{generateName: hc.Spec.Workflow.GenerateName, labels: r.workflowLabels}
-		data["metadata"] = m1
-		log.Info("Workflow Labels are set:", "wflabel:", r.workflowLabels)
-		log.Info("metadata for Workflow is updated", "metadata generateName:", m1.generateName, "metadata label:", m1.labels)
-	}
-
 	content := uwf.UnstructuredContent()
 	type PodGCStrategy string
 	// PodGC describes how to delete completed pods as they complete
@@ -1083,8 +851,6 @@
 		data["spec"].(map[string]interface{})["ttlSecondsAfterFinished"] = defaultWorkflowTTLSec
 	}
 	// set service account, if specified
-=======
->>>>>>> 0e197932
 	if hc.Spec.RemedyWorkflow.Resource.ServiceAccount != "" {
 		data["spec"].(map[string]interface{})["serviceAccountName"] = hc.Spec.RemedyWorkflow.Resource.ServiceAccount
 		log.Info("Set ServiceAccount on Workflow", "ServiceAccount", hc.Spec.RemedyWorkflow.Resource.ServiceAccount)
